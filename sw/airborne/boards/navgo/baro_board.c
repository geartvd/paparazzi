--- conflicted
+++ resolved
@@ -32,23 +32,9 @@
 /* Common Baro struct */
 struct Baro baro;
 
-<<<<<<< HEAD
-/* Number of values to compute an offset at startup */
-#define OFFSET_NBSAMPLES_AVRG 300
-uint16_t offset_cnt;
-
-#if USE_BARO_AS_ALTIMETER
-/* Weight for offset IIR filter */
-#define OFFSET_FILTER 7
-
-float baro_alt;
-float baro_alt_offset;
-#endif
-=======
 /* Counter to init mcp355x at startup */
 #define STARTUP_COUNTER 200
 uint16_t startup_cnt;
->>>>>>> 00f6cd6f
 
 void baro_init( void ) {
   mcp355x_init();
@@ -59,31 +45,14 @@
 #ifdef ROTORCRAFT_BARO_LED
   LED_OFF(ROTORCRAFT_BARO_LED);
 #endif
-<<<<<<< HEAD
-  offset_cnt = OFFSET_NBSAMPLES_AVRG;
-#if USE_BARO_AS_ALTIMETER
-  baro_alt = 0.;
-  baro_alt_offset = 0.;
-#endif
-=======
   startup_cnt = STARTUP_COUNTER;
->>>>>>> 00f6cd6f
 }
 
 void baro_periodic( void ) {
 
   if (baro.status == BS_UNINITIALIZED) {
-<<<<<<< HEAD
-#if USE_BARO_AS_ALTIMETER
-    // IIR filter to compute an initial offset
-    baro_alt_offset = (OFFSET_FILTER * baro_alt_offset + (float)baro.absolute) / (OFFSET_FILTER + 1);
-#endif
-    // decrease init counter
-    --offset_cnt;
-=======
     // Run some loops to get correct readings from the adc
     --startup_cnt;
->>>>>>> 00f6cd6f
 #ifdef ROTORCRAFT_BARO_LED
     LED_TOGGLE(ROTORCRAFT_BARO_LED);
 #endif
