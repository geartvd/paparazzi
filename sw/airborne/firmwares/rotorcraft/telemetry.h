/*
 * Copyright (C) 2008-2009 Antoine Drouin <poinix@gmail.com>
 *
 * This file is part of paparazzi.
 *
 * paparazzi is free software; you can redistribute it and/or modify
 * it under the terms of the GNU General Public License as published by
 * the Free Software Foundation; either version 2, or (at your option)
 * any later version.
 *
 * paparazzi is distributed in the hope that it will be useful,
 * but WITHOUT ANY WARRANTY; without even the implied warranty of
 * MERCHANTABILITY or FITNESS FOR A PARTICULAR PURPOSE.  See the
 * GNU General Public License for more details.
 *
 * You should have received a copy of the GNU General Public License
 * along with paparazzi; see the file COPYING.  If not, write to
 * the Free Software Foundation, 59 Temple Place - Suite 330,
 * Boston, MA 02111-1307, USA.
 */

#ifndef TELEMETRY_H
#define TELEMETRY_H

#include "std.h"
#include "messages.h"
#include "mcu_periph/uart.h"

#include "subsystems/datalink/downlink.h"
#include "generated/periodic_telemetry.h"

#ifdef RADIO_CONTROL
#include "subsystems/radio_control.h"
#endif

#include "state.h"

#include "firmwares/rotorcraft/autopilot.h"
#include "firmwares/rotorcraft/guidance.h"

#include "subsystems/actuators.h"

#include "mcu_periph/sys_time.h"
#include "subsystems/electrical.h"
#include "subsystems/imu.h"
#if USE_GPS
#include "subsystems/gps.h"
#endif
#include "subsystems/ins.h"
#include "subsystems/ahrs.h"
// I2C Error counters
#include "mcu_periph/i2c.h"

#define PERIODIC_SEND_ALIVE(_trans, _dev) DOWNLINK_SEND_ALIVE(_trans, _dev, 16, MD5SUM)

#if USE_GPS
#define PERIODIC_SEND_ROTORCRAFT_STATUS(_trans, _dev) {			\
    uint32_t imu_nb_err = 0;						\
    uint8_t _twi_blmc_nb_err = 0;					\
    uint16_t time_sec = sys_time.nb_sec; \
    DOWNLINK_SEND_ROTORCRAFT_STATUS(_trans, _dev,				\
                    &imu_nb_err,			\
                    &_twi_blmc_nb_err,			\
                    &radio_control.status,		\
                    &radio_control.frame_rate,		\
                    &gps.fix,		\
                    &autopilot_mode,			\
                    &autopilot_in_flight,		\
                    &autopilot_motors_on,		\
                    &guidance_h_mode,			\
                    &guidance_v_mode,			\
                    &electrical.vsupply,		\
                    &time_sec			\
                    );					\
  }
#else /* !USE_GPS */
#define PERIODIC_SEND_ROTORCRAFT_STATUS(_trans, _dev) {			\
    uint32_t imu_nb_err = 0;						\
    uint8_t twi_blmc_nb_err = 0;					\
    uint8_t  fix = GPS_FIX_NONE;					\
    uint16_t time_sec = sys_time.nb_sec;                            \
    DOWNLINK_SEND_ROTORCRAFT_STATUS(_trans, _dev,					\
                  &imu_nb_err,				\
                  &twi_blmc_nb_err,				\
                  &radio_control.status,			\
                  &radio_control.frame_rate,			\
                  &fix,					\
                  &autopilot_mode,			\
                  &autopilot_in_flight,		\
                  &autopilot_motors_on,		\
                  &guidance_h_mode,			\
                  &guidance_v_mode,			\
                  &electrical.vsupply,		\
                  &time_sec    \
                  );					\
  }
#endif /* USE_GPS */

#ifdef RADIO_CONTROL
#define PERIODIC_SEND_RC(_trans, _dev) DOWNLINK_SEND_RC(_trans, _dev, RADIO_CONTROL_NB_CHANNEL, radio_control.values)
#if defined RADIO_KILL_SWITCH
#define PERIODIC_SEND_ROTORCRAFT_RADIO_CONTROL(_trans, _dev) SEND_ROTORCRAFT_RADIO_CONTROL( _trans, _dev, &radio_control.values[RADIO_KILL_SWITCH])
#else /* ! RADIO_KILL_SWITCH */
#define PERIODIC_SEND_ROTORCRAFT_RADIO_CONTROL(_trans, _dev) {                              \
    int16_t foo = -42;                                              \
    SEND_ROTORCRAFT_RADIO_CONTROL( _trans, _dev, &foo)                                  \
}
#endif /* !RADIO_KILL_SWITCH */
#define SEND_ROTORCRAFT_RADIO_CONTROL(_trans, _dev, _kill_switch) {                             \
    DOWNLINK_SEND_ROTORCRAFT_RADIO_CONTROL(_trans, _dev,                                    \
                      &radio_control.values[RADIO_ROLL],            \
                      &radio_control.values[RADIO_PITCH],           \
                      &radio_control.values[RADIO_YAW],             \
                      &radio_control.values[RADIO_THROTTLE],        \
                      &radio_control.values[RADIO_MODE],            \
                      _kill_switch,                                        \
                      &radio_control.status);}
#else /* ! RADIO_CONTROL */
#define PERIODIC_SEND_RC(_trans, _dev) {}
#define PERIODIC_SEND_ROTORCRAFT_RADIO_CONTROL(_trans, _dev) {}
#endif

#ifdef RADIO_CONTROL_TYPE_PPM
#define PERIODIC_SEND_PPM(_trans, _dev) {                             \
    uint16_t ppm_pulses_usec[RADIO_CONTROL_NB_CHANNEL];        \
    for (int i=0;i<RADIO_CONTROL_NB_CHANNEL;i++)               \
      ppm_pulses_usec[i] = USEC_OF_RC_PPM_TICKS(ppm_pulses[i]); \
    DOWNLINK_SEND_PPM(_trans, _dev,                                   \
                      &radio_control.frame_rate,               \
                      PPM_NB_CHANNEL,                          \
                      ppm_pulses_usec);                        \
  }
#else
#define PERIODIC_SEND_PPM(_trans, _dev) {}
#endif

#ifdef USE_SUPERBITRF
#include "subsystems/datalink/superbitrf.h"
#define PERIODIC_SEND_SUPERBITRF(_trans, _dev) {        \
    DOWNLINK_SEND_SUPERBITRF(_trans, _dev,              \
                      &superbitrf.status,               \
                      &superbitrf.cyrf6936.status,      \
                      &superbitrf.irq_count,            \
                      &superbitrf.rx_packet_count,      \
                      &superbitrf.tx_packet_count,      \
                      &superbitrf.transfer_timeouts,    \
                      &superbitrf.resync_count,         \
                      &superbitrf.uplink_count,         \
                      &superbitrf.rc_count,             \
                      &superbitrf.timing1,              \
                      &superbitrf.timing2,              \
                      &superbitrf.bind_mfg_id32,        \
                      6,                                \
                      superbitrf.cyrf6936.mfg_id);}
#else
#define PERIODIC_SEND_SUPERBITRF(_trans, _dev) {}
#endif

#ifdef ACTUATORS
#define PERIODIC_SEND_ACTUATORS(_trans, _dev) DOWNLINK_SEND_ACTUATORS(_trans, _dev, ACTUATORS_NB, actuators)
#else
#define PERIODIC_SEND_ACTUATORS(_trans, _dev) {}
#endif

#define PERIODIC_SEND_IMU_GYRO_SCALED(_trans, _dev) {		\
    DOWNLINK_SEND_IMU_GYRO_SCALED(_trans, _dev,			\
                 &imu.gyro.p,		\
                 &imu.gyro.q,		\
                 &imu.gyro.r);		\
  }

#define PERIODIC_SEND_IMU_ACCEL_SCALED(_trans, _dev) {			\
    DOWNLINK_SEND_IMU_ACCEL_SCALED(_trans, _dev,				\
                  &imu.accel.x,		\
                  &imu.accel.y,		\
                  &imu.accel.z);		\
  }

#define PERIODIC_SEND_IMU_MAG_SCALED(_trans, _dev) {			\
    DOWNLINK_SEND_IMU_MAG_SCALED(_trans, _dev,				\
                &imu.mag.x,			\
                &imu.mag.y,			\
                &imu.mag.z);			\
  }

#define PERIODIC_SEND_IMU_GYRO_RAW(_trans, _dev) {				\
    DOWNLINK_SEND_IMU_GYRO_RAW(_trans, _dev,					\
                   &imu.gyro_unscaled.p,		\
                   &imu.gyro_unscaled.q,		\
                   &imu.gyro_unscaled.r);		\
  }

#define PERIODIC_SEND_IMU_ACCEL_RAW(_trans, _dev) {				\
    DOWNLINK_SEND_IMU_ACCEL_RAW(_trans, _dev,					\
                &imu.accel_unscaled.x,		\
                &imu.accel_unscaled.y,		\
                &imu.accel_unscaled.z);		\
  }

#define PERIODIC_SEND_IMU_MAG_RAW(_trans, _dev) {				\
    DOWNLINK_SEND_IMU_MAG_RAW(_trans, _dev,					\
                  &imu.mag_unscaled.x,			\
                  &imu.mag_unscaled.y,			\
                  &imu.mag_unscaled.z);		\
  }

#define PERIODIC_SEND_IMU_MAG_CURRENT_CALIBRATION(_trans, _dev) {                               \
    DOWNLINK_SEND_IMU_MAG_CURRENT_CALIBRATION(_trans, _dev,                                     \
                  &imu.mag_unscaled.x,                  \
                  &imu.mag_unscaled.y,                  \
                  &imu.mag_unscaled.z,                  \
                  &electrical.current);               \
  }

#include "subsystems/air_data.h"
#define PERIODIC_SEND_BARO_RAW(_trans, _dev) {      \
    DOWNLINK_SEND_BARO_RAW(_trans, _dev,            \
                           &air_data.pressure,      \
                           &air_data.differential); \
  }



#include "firmwares/rotorcraft/stabilization.h"
#define PERIODIC_SEND_RATE_LOOP(_trans, _dev) {                          \
    DOWNLINK_SEND_RATE_LOOP(_trans, _dev,                                \
                                  &stabilization_rate_sp.p,        \
                                  &stabilization_rate_sp.q,        \
                                  &stabilization_rate_sp.r,        \
                                  &stabilization_rate_ref.p,       \
                                  &stabilization_rate_ref.q,       \
                                  &stabilization_rate_ref.r,       \
                                  &stabilization_rate_refdot.p,    \
                                  &stabilization_rate_refdot.q,    \
                                  &stabilization_rate_refdot.r,    \
                                  &stabilization_rate_sum_err.p,    \
                                  &stabilization_rate_sum_err.q,    \
                                  &stabilization_rate_sum_err.r,    \
                                  &stabilization_rate_ff_cmd.p,    \
                                  &stabilization_rate_ff_cmd.q,    \
                                  &stabilization_rate_ff_cmd.r,    \
                                  &stabilization_rate_fb_cmd.p,    \
                                  &stabilization_rate_fb_cmd.q,    \
                                  &stabilization_rate_fb_cmd.r,    \
                                  &stabilization_cmd[COMMAND_THRUST]); \
  }


#ifdef STABILIZATION_ATTITUDE_NO_REF
#define PERIODIC_SEND_STAB_ATTITUDE(_trans, _dev) {}
#define PERIODIC_SEND_STAB_ATTITUDE_REF(_trans, _dev) {}

#elif defined STABILIZATION_ATTITUDE_TYPE_INT

#define PERIODIC_SEND_STAB_ATTITUDE(_trans, _dev) {       \
  struct Int32Rates* body_rate = stateGetBodyRates_i();   \
  struct Int32Eulers* att = stateGetNedToBodyEulers_i();  \
  DOWNLINK_SEND_STAB_ATTITUDE_INT(_trans, _dev,           \
      &(body_rate->p), &(body_rate->q), &(body_rate->r),  \
      &(att->phi), &(att->theta), &(att->psi),            \
      &stab_att_sp_euler.phi,                             \
      &stab_att_sp_euler.theta,                           \
      &stab_att_sp_euler.psi,                             \
      &stabilization_att_sum_err.phi,                     \
      &stabilization_att_sum_err.theta,                   \
      &stabilization_att_sum_err.psi,                     \
      &stabilization_att_fb_cmd[COMMAND_ROLL],            \
      &stabilization_att_fb_cmd[COMMAND_PITCH],           \
      &stabilization_att_fb_cmd[COMMAND_YAW],             \
      &stabilization_att_ff_cmd[COMMAND_ROLL],            \
      &stabilization_att_ff_cmd[COMMAND_PITCH],           \
      &stabilization_att_ff_cmd[COMMAND_YAW],             \
      &stabilization_cmd[COMMAND_ROLL],                   \
      &stabilization_cmd[COMMAND_PITCH],                  \
      &stabilization_cmd[COMMAND_YAW]);                   \
}

#define PERIODIC_SEND_STAB_ATTITUDE_REF(_trans, _dev) {             \
    DOWNLINK_SEND_STAB_ATTITUDE_REF_INT(_trans, _dev,               \
                                        &stab_att_sp_euler.phi,     \
                                        &stab_att_sp_euler.theta,   \
                                        &stab_att_sp_euler.psi,     \
                                        &stab_att_ref_euler.phi,    \
                                        &stab_att_ref_euler.theta,  \
                                        &stab_att_ref_euler.psi,    \
                                        &stab_att_ref_rate.p,       \
                                        &stab_att_ref_rate.q,       \
                                        &stab_att_ref_rate.r,       \
                                        &stab_att_ref_accel.p,      \
                                        &stab_att_ref_accel.q,      \
                                        &stab_att_ref_accel.r);     \
  }

#elif defined STABILIZATION_ATTITUDE_TYPE_FLOAT

#define PERIODIC_SEND_STAB_ATTITUDE(_trans, _dev) {       \
  struct FloatRates* body_rate = stateGetBodyRates_f();   \
  struct FloatEulers* att = stateGetNedToBodyEulers_f();  \
  float foo = 0.0;                                       \
  DOWNLINK_SEND_STAB_ATTITUDE_FLOAT(_trans, _dev,         \
      &(body_rate->p), &(body_rate->q), &(body_rate->r),  \
      &(att->phi), &(att->theta), &(att->psi),            \
      &stab_att_ref_euler.phi,                            \
      &stab_att_ref_euler.theta,                          \
      &stab_att_ref_euler.psi,                            \
      &stabilization_att_sum_err_eulers.phi,              \
      &stabilization_att_sum_err_eulers.theta,            \
      &stabilization_att_sum_err_eulers.psi,              \
      &stabilization_att_fb_cmd[COMMAND_ROLL],            \
      &stabilization_att_fb_cmd[COMMAND_PITCH],           \
      &stabilization_att_fb_cmd[COMMAND_YAW],             \
      &stabilization_att_ff_cmd[COMMAND_ROLL],            \
      &stabilization_att_ff_cmd[COMMAND_PITCH],           \
      &stabilization_att_ff_cmd[COMMAND_YAW],             \
      &stabilization_cmd[COMMAND_ROLL],                   \
      &stabilization_cmd[COMMAND_PITCH],                  \
      &stabilization_cmd[COMMAND_YAW],                    \
      &foo, &foo, &foo);                                  \
  }

#define PERIODIC_SEND_STAB_ATTITUDE_REF(_trans, _dev) {                 \
    DOWNLINK_SEND_STAB_ATTITUDE_REF_FLOAT(_trans, _dev,                 \
                                          &stab_att_sp_euler.phi,       \
                                          &stab_att_sp_euler.theta,     \
                                          &stab_att_sp_euler.psi,       \
                                          &stab_att_ref_euler.phi,      \
                                          &stab_att_ref_euler.theta,    \
                                          &stab_att_ref_euler.psi,      \
                                          &stab_att_ref_rate.p,         \
                                          &stab_att_ref_rate.q,         \
                                          &stab_att_ref_rate.r,         \
                                          &stab_att_ref_accel.p,        \
                                          &stab_att_ref_accel.q,        \
                                          &stab_att_ref_accel.r);       \
  }

#endif /* STABILIZATION_ATTITUDE_TYPE_FLOAT */


#include "subsystems/ahrs/ahrs_aligner.h"
#define PERIODIC_SEND_FILTER_ALIGNER(_trans, _dev) {			\
    DOWNLINK_SEND_FILTER_ALIGNER(_trans, _dev,                  \
                                 &ahrs_aligner.lp_gyro.p,       \
                                 &ahrs_aligner.lp_gyro.q,       \
                                 &ahrs_aligner.lp_gyro.r,       \
                                 &imu.gyro.p,                   \
                                 &imu.gyro.q,                   \
                                 &imu.gyro.r,                   \
                                 &ahrs_aligner.noise,           \
                                 &ahrs_aligner.low_noise_cnt,   \
                                 &ahrs_aligner.status);         \
  }


#define PERIODIC_SEND_ROTORCRAFT_CMD(_trans, _dev) {                    \
    DOWNLINK_SEND_ROTORCRAFT_CMD(_trans, _dev,                          \
                                 &stabilization_cmd[COMMAND_ROLL],      \
                                 &stabilization_cmd[COMMAND_PITCH],     \
                                 &stabilization_cmd[COMMAND_YAW],       \
                                 &stabilization_cmd[COMMAND_THRUST]);   \
  }


#if USE_AHRS_CMPL_EULER
#include "subsystems/ahrs/ahrs_int_cmpl_euler.h"
#define PERIODIC_SEND_FILTER(_trans, _dev) {					\
    DOWNLINK_SEND_FILTER(_trans, _dev,						\
             &ahrs_impl.ltp_to_imu_euler.phi,			\
             &ahrs_impl.ltp_to_imu_euler.theta,			\
             &ahrs_impl.ltp_to_imu_euler.psi,			\
             &ahrs_impl.measure.phi,			\
             &ahrs_impl.measure.theta,			\
             &ahrs_impl.measure.psi,			\
             &ahrs_impl.hi_res_euler.phi,			\
             &ahrs_impl.hi_res_euler.theta,			\
             &ahrs_impl.hi_res_euler.psi,			\
             &ahrs_impl.residual.phi,			\
             &ahrs_impl.residual.theta,			\
             &ahrs_impl.residual.psi,			\
             &ahrs_impl.gyro_bias.p,			\
             &ahrs_impl.gyro_bias.q,			\
             &ahrs_impl.gyro_bias.r);			\
  }
#else
#define PERIODIC_SEND_FILTER(_trans, _dev) {}
#endif

#if USE_AHRS_ARDRONE2
#include "subsystems/ahrs/ahrs_ardrone2.h"
#define PERIODIC_SEND_AHRS_ARDRONE2(_trans, _dev) {	\
    DOWNLINK_SEND_AHRS_ARDRONE2(_trans, _dev,	\
             &ahrs_impl.state,					\
             &ahrs_impl.control_state,			\
             &ahrs_impl.eulers.phi,				\
             &ahrs_impl.eulers.theta,			\
             &ahrs_impl.eulers.psi,				\
             &ahrs_impl.speed.x,				\
             &ahrs_impl.speed.y,				\
             &ahrs_impl.speed.z,				\
             &ahrs_impl.accel.x,				\
             &ahrs_impl.accel.y,				\
             &ahrs_impl.accel.z,				\
             &ahrs_impl.altitude,				\
             &ahrs_impl.battery);				\
  }
#else
#define PERIODIC_SEND_AHRS_ARDRONE2(_trans, _dev) {}
#endif

#if USE_AHRS_CMPL_EULER || USE_AHRS_CMPL_QUAT
#define PERIODIC_SEND_AHRS_GYRO_BIAS_INT(_trans, _dev) {    \
  DOWNLINK_SEND_AHRS_GYRO_BIAS_INT(_trans, _dev,            \
                                   &ahrs_impl.gyro_bias.p,  \
                                   &ahrs_impl.gyro_bias.q,  \
                                   &ahrs_impl.gyro_bias.r); \
  }
#else
#define PERIODIC_SEND_AHRS_GYRO_BIAS_INT(_trans, _dev) {}
#endif


#if defined STABILIZATION_ATTITUDE_TYPE_QUAT && defined STABILIZATION_ATTITUDE_TYPE_INT
#define PERIODIC_SEND_AHRS_REF_QUAT(_trans, _dev) {   \
    DOWNLINK_SEND_AHRS_REF_QUAT(_trans, _dev,         \
                  &stab_att_ref_quat.qi,              \
                  &stab_att_ref_quat.qx,              \
                  &stab_att_ref_quat.qy,              \
                  &stab_att_ref_quat.qz,              \
                  &(stateGetNedToBodyQuat_i()->qi),   \
                  &(stateGetNedToBodyQuat_i()->qx),   \
                  &(stateGetNedToBodyQuat_i()->qy),   \
                  &(stateGetNedToBodyQuat_i()->qz));  \
  }
#else
#define PERIODIC_SEND_AHRS_REF_QUAT(_trans, _dev) {}
#endif /* STABILIZATION_ATTITUDE_TYPE_QUAT */

#ifndef AHRS_FLOAT
#define PERIODIC_SEND_AHRS_QUAT_INT(_trans, _dev) {   \
    DOWNLINK_SEND_AHRS_QUAT_INT(_trans, _dev,         \
                  &ahrs_impl.weight,                  \
                  &ahrs_impl.ltp_to_imu_quat.qi,      \
                  &ahrs_impl.ltp_to_imu_quat.qx,      \
                  &ahrs_impl.ltp_to_imu_quat.qy,      \
                  &ahrs_impl.ltp_to_imu_quat.qz,      \
                  &(stateGetNedToBodyQuat_i()->qi),   \
                  &(stateGetNedToBodyQuat_i()->qx),   \
                  &(stateGetNedToBodyQuat_i()->qy),   \
                  &(stateGetNedToBodyQuat_i()->qz));  \
  }
#endif

#if USE_AHRS_CMPL_EULER
#define PERIODIC_SEND_AHRS_EULER_INT(_trans, _dev) {      \
    DOWNLINK_SEND_AHRS_EULER_INT(_trans, _dev,            \
                   &ahrs_impl.ltp_to_imu_euler.phi,       \
                   &ahrs_impl.ltp_to_imu_euler.theta,     \
                   &ahrs_impl.ltp_to_imu_euler.psi,       \
                   &(stateGetNedToBodyEulers_i()->phi),   \
                   &(stateGetNedToBodyEulers_i()->theta), \
                   &(stateGetNedToBodyEulers_i()->psi));  \
  }
#else
#ifndef AHRS_FLOAT
#define PERIODIC_SEND_AHRS_EULER_INT(_trans, _dev) {                    \
    struct Int32Eulers ltp_to_imu_euler;                                \
    INT32_EULERS_OF_QUAT(ltp_to_imu_euler, ahrs_impl.ltp_to_imu_quat);  \
    DOWNLINK_SEND_AHRS_EULER_INT(_trans, _dev,                          \
                                 &ltp_to_imu_euler.phi,                 \
                                 &ltp_to_imu_euler.theta,               \
                                 &ltp_to_imu_euler.psi,                 \
                                 &(stateGetNedToBodyEulers_i()->phi),   \
                                 &(stateGetNedToBodyEulers_i()->theta), \
                                 &(stateGetNedToBodyEulers_i()->psi));  \
}
#else
#define PERIODIC_SEND_AHRS_EULER_INT(_trans, _dev) {                    \
    struct FloatEulers ltp_to_imu_euler;                                \
    FLOAT_EULERS_OF_QUAT(ltp_to_imu_euler, ahrs_impl.ltp_to_imu_quat);  \
    struct Int32Eulers euler_i;                                         \
    EULERS_BFP_OF_REAL(euler_i, ltp_to_imu_euler);                \
    DOWNLINK_SEND_AHRS_EULER_INT(_trans, _dev,                          \
                                 &euler_i.phi,                          \
                                 &euler_i.theta,                        \
                                 &euler_i.psi,                          \
                                 &(stateGetNedToBodyEulers_i()->phi),   \
                                 &(stateGetNedToBodyEulers_i()->theta), \
                                 &(stateGetNedToBodyEulers_i()->psi));  \
  }
#endif
#endif

#define PERIODIC_SEND_AHRS_RMAT_INT(_trans, _dev) {       \
  struct Int32RMat* att_rmat = stateGetNedToBodyRMat_i(); \
  DOWNLINK_SEND_AHRS_RMAT(_trans, _dev,                   \
      &ahrs_impl.ltp_to_imu_rmat.m[0],                    \
      &ahrs_impl.ltp_to_imu_rmat.m[1],                    \
      &ahrs_impl.ltp_to_imu_rmat.m[2],                    \
      &ahrs_impl.ltp_to_imu_rmat.m[3],                    \
      &ahrs_impl.ltp_to_imu_rmat.m[4],                    \
      &ahrs_impl.ltp_to_imu_rmat.m[5],                    \
      &ahrs_impl.ltp_to_imu_rmat.m[6],                    \
      &ahrs_impl.ltp_to_imu_rmat.m[7],                    \
      &ahrs_impl.ltp_to_imu_rmat.m[8],                    \
      &(att_rmat->m[0]),                                  \
      &(att_rmat->m[1]),                                  \
      &(att_rmat->m[2]),                                  \
      &(att_rmat->m[3]),                                  \
      &(att_rmat->m[4]),                                  \
      &(att_rmat->m[5]),                                  \
      &(att_rmat->m[6]),                                  \
      &(att_rmat->m[7]),                                  \
      &(att_rmat->m[8]));                                 \
}



#if USE_VFF
#include "subsystems/ins/vf_float.h"
#define PERIODIC_SEND_VFF(_trans, _dev) {		\
    DOWNLINK_SEND_VFF(_trans, _dev,			\
                &vff_z_meas,		\
                &vff_z,			\
                &vff_zdot,		\
                &vff_bias,		\
                & vff_P[0][0],		\
                & vff_P[1][1],		\
                & vff_P[2][2]);		\
  }
#else
#define PERIODIC_SEND_VFF(_trans, _dev) {}
#endif

#if USE_VFF_EXTENDED
#include "subsystems/ins/vf_extended_float.h"
#define PERIODIC_SEND_VFF_EXTENDED(_trans, _dev) {		\
    DOWNLINK_SEND_VFF_EXTENDED(_trans, _dev,			\
                &vff_z_meas,		\
                &vff_z_meas_baro, \
                &vff_z,			\
                &vff_zdot,		\
                &vff_bias,		\
                &vff_offset);		\
  }
#else
#define PERIODIC_SEND_VFF_EXTENDED(_trans, _dev) {}
#endif

#if USE_HFF
#include  "subsystems/ins/hf_float.h"
#define PERIODIC_SEND_HFF(_trans, _dev) {	\
    DOWNLINK_SEND_HFF(_trans, _dev,		\
                            &b2_hff_state.x,			\
                            &b2_hff_state.y,			\
                            &b2_hff_state.xdot,         \
                            &b2_hff_state.ydot,			\
                            &b2_hff_state.xdotdot,      \
                            &b2_hff_state.ydotdot);     \
  }
#define PERIODIC_SEND_HFF_DBG(_trans, _dev) {                \
    DOWNLINK_SEND_HFF_DBG(_trans, _dev,                      \
                                &b2_hff_x_meas,             \
                                &b2_hff_y_meas,             \
                                &b2_hff_xd_meas,            \
                                &b2_hff_yd_meas,            \
                                &b2_hff_state.xP[0][0],     \
                                &b2_hff_state.yP[0][0],     \
                                &b2_hff_state.xP[1][1],     \
                                &b2_hff_state.yP[1][1]);    \
  }
#ifdef GPS_LAG
#define PERIODIC_SEND_HFF_GPS(_trans, _dev) {               \
    DOWNLINK_SEND_HFF_GPS(_trans, _dev,                     \
                          &(b2_hff_rb_last->lag_counter),   \
                          &lag_counter_err,                 \
                          &save_counter);                   \
  }
#else
#define PERIODIC_SEND_HFF_GPS(_trans, _dev) {}
#endif
#else
#define PERIODIC_SEND_HFF(_trans, _dev) {}
#define PERIODIC_SEND_HFF_DBG(_trans, _dev) {}
#define PERIODIC_SEND_HFF_GPS(_trans, _dev) {}
#endif

#define PERIODIC_SEND_GUIDANCE_H_INT(_trans, _dev) {                \
    DOWNLINK_SEND_GUIDANCE_H_INT(_trans, _dev,                      \
                                 &guidance_h_pos_sp.x,              \
                                 &guidance_h_pos_sp.y,              \
                                 &guidance_h_pos_ref.x,             \
                                 &guidance_h_pos_ref.y,             \
                                 &(stateGetPositionNed_i()->x),     \
                                 &(stateGetPositionNed_i()->y));    \
  }

#define PERIODIC_SEND_INS_Z(_trans, _dev) {				\
  DOWNLINK_SEND_INS_Z(_trans, _dev,                     \
                      &ins_baro_alt,                    \
                      &(stateGetPositionNed_i()->z),    \
                      &(stateGetSpeedNed_i()->z),       \
                      &(stateGetAccelNed_i()->z));      \
  }

#define PERIODIC_SEND_INS(_trans, _dev) {                   \
    struct NedCoor_i* ltp_pos = stateGetPositionNed_i();    \
    struct NedCoor_i* ltp_speed = stateGetSpeedNed_i();     \
    struct NedCoor_i* ltp_accel = stateGetAccelNed_i();     \
    DOWNLINK_SEND_INS(_trans, _dev,                         \
                      &(ltp_pos->x),                        \
                      &(ltp_pos->y),                        \
                      &(ltp_pos->z),                        \
                      &(ltp_speed->x),                      \
                      &(ltp_speed->y),                      \
                      &(ltp_speed->z),                      \
                      &(ltp_accel->x),                      \
                      &(ltp_accel->y),                      \
                      &(ltp_accel->z));                     \
  }

#define PERIODIC_SEND_INS_REF(_trans, _dev) {               \
    if (state.ned_initialized_i) {                          \
      DOWNLINK_SEND_INS_REF(_trans, _dev,                   \
                            &state.ned_origin_i.ecef.x,     \
                            &state.ned_origin_i.ecef.y,     \
                            &state.ned_origin_i.ecef.z,     \
                            &state.ned_origin_i.lla.lat,    \
                            &state.ned_origin_i.lla.lon,    \
                            &state.ned_origin_i.lla.alt,    \
                            &state.ned_origin_i.hmsl,		\
                            &ins_impl.qfe);                 \
    }                                                       \
  }

#define PERIODIC_SEND_VERT_LOOP(_trans, _dev) {				\
    DOWNLINK_SEND_VERT_LOOP(_trans, _dev,                   \
                            &guidance_v_z_sp,               \
                            &guidance_v_zd_sp,              \
                            &(stateGetPositionNed_i()->z),  \
                            &(stateGetSpeedNed_i()->z),     \
                            &(stateGetAccelNed_i()->z),     \
                            &guidance_v_z_ref,              \
                            &guidance_v_zd_ref,             \
                            &guidance_v_zdd_ref,            \
                            &gv_adapt_X,                    \
                            &gv_adapt_P,                    \
                            &gv_adapt_Xmeas,                \
                            &guidance_v_z_sum_err,          \
                            &guidance_v_ff_cmd,             \
                            &guidance_v_fb_cmd,             \
                            &guidance_v_delta_t);           \
  }

#define PERIODIC_SEND_TUNE_VERT(_trans, _dev) {     \
    DOWNLINK_SEND_TUNE_VERT(_trans, _dev,           \
                            &guidance_v_z_sp,		\
                            &ins_ltp_pos.z,			\
                            &guidance_v_z_ref,		\
                            &guidance_v_zd_ref);   \
  }

#define PERIODIC_SEND_HOVER_LOOP(_trans, _dev) {				\
<<<<<<< HEAD
    DOWNLINK_SEND_HOVER_LOOP(_trans, _dev,                      \
                             &guidance_h_pos_sp.x,              \
                             &guidance_h_pos_sp.y,              \
                             &(stateGetPositionNed_i()->x),     \
                             &(stateGetPositionNed_i()->y),     \
                             &(stateGetSpeedNed_i()->x),        \
                             &(stateGetSpeedNed_i()->y),        \
                             &(stateGetAccelNed_i()->x),        \
                             &(stateGetAccelNed_i()->y),        \
                             &guidance_h_pos_err.x,             \
                             &guidance_h_pos_err.y,             \
                             &guidance_h_speed_err.x,           \
                             &guidance_h_speed_err.y,           \
                             &guidance_h_pos_err_sum.x,         \
                             &guidance_h_pos_err_sum.y,         \
                             &guidance_h_nav_err.x,             \
                             &guidance_h_nav_err.y,             \
                             &guidance_h_command_earth.x,       \
                             &guidance_h_command_earth.y,       \
                             &guidance_h_command_body.phi,      \
                             &guidance_h_command_body.theta,    \
                             &guidance_h_command_body.psi);     \
=======
    DOWNLINK_SEND_HOVER_LOOP(_trans, _dev,				\
                   &guidance_h_pos_sp.x,		\
                   &guidance_h_pos_sp.y,		\
                   &ins_ltp_pos.x,			\
                   &ins_ltp_pos.y,			\
                   &ins_ltp_speed.x,		\
                   &ins_ltp_speed.y,		\
                   &ins_ltp_accel.x,		\
                   &ins_ltp_accel.y,		\
                   &guidance_h_pos_err.x,		\
                   &guidance_h_pos_err.y,		\
                   &guidance_h_speed_err.x,	\
                   &guidance_h_speed_err.y,	\
                   &guidance_h_trim_att_integrator.x,	\
                   &guidance_h_trim_att_integrator.y,	\
                   &guidance_h_nav_err.x,	\
                   &guidance_h_nav_err.y,	\
                   &guidance_h_cmd_earth.x,	\
                   &guidance_h_cmd_earth.y,	\
                   &guidance_h_cmd_earth.x,	\
                   &guidance_h_cmd_earth.y, \
                   &guidance_h_heading_sp);	\
>>>>>>> df7e47e9
  }

#define PERIODIC_SEND_GUIDANCE_H_REF(_trans, _dev) { \
  DOWNLINK_SEND_GUIDANCE_H_REF_INT(_trans, _dev, \
      &guidance_h_pos_sp.x, \
      &guidance_h_pos_ref.x, \
      &guidance_h_speed_ref.x, \
      &guidance_h_accel_ref.x, \
      &guidance_h_pos_sp.y, \
      &guidance_h_pos_ref.y, \
      &guidance_h_speed_ref.y, \
      &guidance_h_accel_ref.y); \
}

#include "firmwares/rotorcraft/navigation.h"
#define PERIODIC_SEND_ROTORCRAFT_FP(_trans, _dev) {					\
    int32_t carrot_up = -guidance_v_z_sp;				\
    DOWNLINK_SEND_ROTORCRAFT_FP( _trans, _dev,					\
                                 &(stateGetPositionEnu_i()->x),         \
                                 &(stateGetPositionEnu_i()->y),         \
                                 &(stateGetPositionEnu_i()->z),         \
                                 &(stateGetSpeedEnu_i()->x),            \
                                 &(stateGetSpeedEnu_i()->y),            \
                                 &(stateGetSpeedEnu_i()->z),            \
                                 &(stateGetNedToBodyEulers_i()->phi),   \
                                 &(stateGetNedToBodyEulers_i()->theta), \
                                 &(stateGetNedToBodyEulers_i()->psi),   \
                                 &guidance_h_pos_sp.y,                  \
                                 &guidance_h_pos_sp.x,                  \
                                 &carrot_up,                            \
                                 &guidance_h_heading_sp,          \
                                 &stabilization_cmd[COMMAND_THRUST],    \
                                 &autopilot_flight_time);               \
  }

#if USE_GPS
#define PERIODIC_SEND_GPS_INT(_trans, _dev) {				\
    DOWNLINK_SEND_GPS_INT( _trans, _dev,                   \
                           &gps.ecef_pos.x,         \
                           &gps.ecef_pos.y,         \
                           &gps.ecef_pos.z,         \
                           &gps.lla_pos.lat,        \
                           &gps.lla_pos.lon,        \
                           &gps.lla_pos.alt,        \
                           &gps.hmsl,               \
                           &gps.ecef_vel.x,         \
                           &gps.ecef_vel.y,         \
                           &gps.ecef_vel.z,         \
                           &gps.pacc,               \
                           &gps.sacc,               \
                           &gps.tow,                \
                           &gps.pdop,               \
                           &gps.num_sv,             \
                           &gps.fix);               \
    static uint8_t i;                               \
    static uint8_t last_cnos[GPS_NB_CHANNELS];      \
    if (i == gps.nb_channels) i = 0;                \
    if (i < gps.nb_channels && gps.svinfos[i].cno > 0 && gps.svinfos[i].cno != last_cnos[i]) { \
      DOWNLINK_SEND_SVINFO(DefaultChannel, DefaultDevice, &i, &gps.svinfos[i].svid, &gps.svinfos[i].flags, &gps.svinfos[i].qi, &gps.svinfos[i].cno, &gps.svinfos[i].elev, &gps.svinfos[i].azim); \
      last_cnos[i] = gps.svinfos[i].cno;                                \
    }                                                                   \
    i++;                                                                \
  }
#else
#define PERIODIC_SEND_GPS_INT(_trans, _dev) {}
#endif

#include "firmwares/rotorcraft/navigation.h"
#define PERIODIC_SEND_ROTORCRAFT_NAV_STATUS(_trans, _dev) {				\
    DOWNLINK_SEND_ROTORCRAFT_NAV_STATUS(_trans, _dev,                      \
                   &block_time,				\
                   &stage_time,				\
                   &nav_block,				\
                   &nav_stage,				\
                   &horizontal_mode);			\
    if (horizontal_mode == HORIZONTAL_MODE_ROUTE) {			\
      float sx = POS_FLOAT_OF_BFP(waypoints[nav_segment_start].x);	\
      float sy = POS_FLOAT_OF_BFP(waypoints[nav_segment_start].y);	\
      float ex = POS_FLOAT_OF_BFP(waypoints[nav_segment_end].x);	\
      float ey = POS_FLOAT_OF_BFP(waypoints[nav_segment_end].y);	\
      DOWNLINK_SEND_SEGMENT(_trans, _dev, &sx, &sy, &ex, &ey);			\
    }									\
    else if (horizontal_mode == HORIZONTAL_MODE_CIRCLE) {			\
      float cx = POS_FLOAT_OF_BFP(waypoints[nav_circle_centre].x);	\
      float cy = POS_FLOAT_OF_BFP(waypoints[nav_circle_centre].y);	\
      float r = POS_FLOAT_OF_BFP(nav_circle_radius); \
      DOWNLINK_SEND_CIRCLE(_trans, _dev, &cx, &cy, &r);			\
    }									\
  }

#define PERIODIC_SEND_WP_MOVED(_trans, _dev) {					\
    static uint8_t i;							\
    i++; if (i >= nb_waypoint) i = 0;					\
    DOWNLINK_SEND_WP_MOVED_ENU(_trans, _dev,					\
                   &i,					\
                   &(waypoints[i].x),			\
                   &(waypoints[i].y),			\
                   &(waypoints[i].z));			\
  }

#if USE_CAM
#define PERIODIC_SEND_ROTORCRAFT_CAM(_trans, _dev) DOWNLINK_SEND_ROTORCRAFT_CAM(_trans, _dev,&rotorcraft_cam_tilt,&rotorcraft_cam_pan);
#else
#define PERIODIC_SEND_ROTORCRAFT_CAM(_trans, _dev) {}
#endif

#ifndef AHRS_FLOAT
#define PERIODIC_SEND_ROTORCRAFT_TUNE_HOVER(_trans, _dev) {             \
    DOWNLINK_SEND_ROTORCRAFT_TUNE_HOVER(_trans, _dev,                   \
                                        &radio_control.values[RADIO_ROLL], \
                                        &radio_control.values[RADIO_PITCH], \
                                        &radio_control.values[RADIO_YAW], \
                                        &stabilization_cmd[COMMAND_ROLL], \
                                        &stabilization_cmd[COMMAND_PITCH], \
                                        &stabilization_cmd[COMMAND_YAW], \
                                        &stabilization_cmd[COMMAND_THRUST], \
                                        &ahrs_impl.ltp_to_imu_euler.phi,     \
                                        &ahrs_impl.ltp_to_imu_euler.theta,   \
                                        &ahrs_impl.ltp_to_imu_euler.psi,     \
                                        &(stateGetNedToBodyEulers_i()->phi),    \
                                        &(stateGetNedToBodyEulers_i()->theta),  \
                                        &(stateGetNedToBodyEulers_i()->psi));   \
  }
#endif

#ifdef USE_I2C0
#define PERIODIC_SEND_I2C0_ERRORS(_trans, _dev) {                             \
    uint16_t i2c0_queue_full_cnt        = i2c0.errors->queue_full_cnt;        \
    uint16_t i2c0_ack_fail_cnt          = i2c0.errors->ack_fail_cnt;          \
    uint16_t i2c0_miss_start_stop_cnt   = i2c0.errors->miss_start_stop_cnt;   \
    uint16_t i2c0_arb_lost_cnt          = i2c0.errors->arb_lost_cnt;          \
    uint16_t i2c0_over_under_cnt        = i2c0.errors->over_under_cnt;        \
    uint16_t i2c0_pec_recep_cnt         = i2c0.errors->pec_recep_cnt;         \
    uint16_t i2c0_timeout_tlow_cnt      = i2c0.errors->timeout_tlow_cnt;      \
    uint16_t i2c0_smbus_alert_cnt       = i2c0.errors->smbus_alert_cnt;       \
    uint16_t i2c0_unexpected_event_cnt  = i2c0.errors->unexpected_event_cnt;  \
    uint32_t i2c0_last_unexpected_event = i2c0.errors->last_unexpected_event; \
    const uint8_t _bus0 = 0;                                            \
    DOWNLINK_SEND_I2C_ERRORS(_trans, _dev,                  \
                             &i2c0_queue_full_cnt,          \
                             &i2c0_ack_fail_cnt,            \
                             &i2c0_miss_start_stop_cnt,     \
                             &i2c0_arb_lost_cnt,            \
                             &i2c0_over_under_cnt,          \
                             &i2c0_pec_recep_cnt,           \
                             &i2c0_timeout_tlow_cnt,        \
                             &i2c0_smbus_alert_cnt,         \
                             &i2c0_unexpected_event_cnt,    \
                             &i2c0_last_unexpected_event,   \
                             &_bus0);                       \
  }
#else
#define PERIODIC_SEND_I2C0_ERRORS(_trans, _dev) {}
#endif

#ifdef USE_I2C1
#define PERIODIC_SEND_I2C1_ERRORS(_trans, _dev) {                             \
    uint16_t i2c1_queue_full_cnt        = i2c1.errors->queue_full_cnt;        \
    uint16_t i2c1_ack_fail_cnt          = i2c1.errors->ack_fail_cnt;          \
    uint16_t i2c1_miss_start_stop_cnt   = i2c1.errors->miss_start_stop_cnt;   \
    uint16_t i2c1_arb_lost_cnt          = i2c1.errors->arb_lost_cnt;          \
    uint16_t i2c1_over_under_cnt        = i2c1.errors->over_under_cnt;        \
    uint16_t i2c1_pec_recep_cnt         = i2c1.errors->pec_recep_cnt;         \
    uint16_t i2c1_timeout_tlow_cnt      = i2c1.errors->timeout_tlow_cnt;      \
    uint16_t i2c1_smbus_alert_cnt       = i2c1.errors->smbus_alert_cnt;       \
    uint16_t i2c1_unexpected_event_cnt  = i2c1.errors->unexpected_event_cnt;  \
    uint32_t i2c1_last_unexpected_event = i2c1.errors->last_unexpected_event; \
    const uint8_t _bus1 = 1;                                            \
    DOWNLINK_SEND_I2C_ERRORS(_trans, _dev,                  \
                             &i2c1_queue_full_cnt,          \
                             &i2c1_ack_fail_cnt,            \
                             &i2c1_miss_start_stop_cnt,     \
                             &i2c1_arb_lost_cnt,            \
                             &i2c1_over_under_cnt,          \
                             &i2c1_pec_recep_cnt,           \
                             &i2c1_timeout_tlow_cnt,        \
                             &i2c1_smbus_alert_cnt,         \
                             &i2c1_unexpected_event_cnt,    \
                             &i2c1_last_unexpected_event,   \
                             &_bus1);                       \
  }
#else
#define PERIODIC_SEND_I2C1_ERRORS(_trans, _dev) {}
#endif

#ifdef USE_I2C2
#define PERIODIC_SEND_I2C2_ERRORS(_trans, _dev) {                             \
    uint16_t i2c2_queue_full_cnt        = i2c2.errors->queue_full_cnt;        \
    uint16_t i2c2_ack_fail_cnt          = i2c2.errors->ack_fail_cnt;          \
    uint16_t i2c2_miss_start_stop_cnt   = i2c2.errors->miss_start_stop_cnt;   \
    uint16_t i2c2_arb_lost_cnt          = i2c2.errors->arb_lost_cnt;          \
    uint16_t i2c2_over_under_cnt        = i2c2.errors->over_under_cnt;        \
    uint16_t i2c2_pec_recep_cnt         = i2c2.errors->pec_recep_cnt;         \
    uint16_t i2c2_timeout_tlow_cnt      = i2c2.errors->timeout_tlow_cnt;      \
    uint16_t i2c2_smbus_alert_cnt       = i2c2.errors->smbus_alert_cnt;       \
    uint16_t i2c2_unexpected_event_cnt  = i2c2.errors->unexpected_event_cnt;  \
    uint32_t i2c2_last_unexpected_event = i2c2.errors->last_unexpected_event; \
    const uint8_t _bus2 = 2;                                            \
    DOWNLINK_SEND_I2C_ERRORS(_trans, _dev,                  \
                             &i2c2_queue_full_cnt,          \
                             &i2c2_ack_fail_cnt,            \
                             &i2c2_miss_start_stop_cnt,     \
                             &i2c2_arb_lost_cnt,            \
                             &i2c2_over_under_cnt,          \
                             &i2c2_pec_recep_cnt,           \
                             &i2c2_timeout_tlow_cnt,        \
                             &i2c2_smbus_alert_cnt,         \
                             &i2c2_unexpected_event_cnt,    \
                             &i2c2_last_unexpected_event,   \
                             &_bus2);                       \
  }
#else
#define PERIODIC_SEND_I2C2_ERRORS(_trans, _dev) {}
#endif

#ifdef USE_I2C3
#define PERIODIC_SEND_I2C3_ERRORS(_trans, _dev) {                       \
    uint16_t i2c3_queue_full_cnt        = i2c3.errors->queue_full_cnt;  \
    uint16_t i2c3_ack_fail_cnt          = i2c3.errors->ack_fail_cnt;    \
    uint16_t i2c3_miss_start_stop_cnt   = i2c3.errors->miss_start_stop_cnt; \
    uint16_t i2c3_arb_lost_cnt          = i2c3.errors->arb_lost_cnt;    \
    uint16_t i2c3_over_under_cnt        = i2c3.errors->over_under_cnt;  \
    uint16_t i2c3_pec_recep_cnt         = i2c3.errors->pec_recep_cnt;   \
    uint16_t i2c3_timeout_tlow_cnt      = i2c3.errors->timeout_tlow_cnt; \
    uint16_t i2c3_smbus_alert_cnt       = i2c3.errors->smbus_alert_cnt; \
    uint16_t i2c3_unexpected_event_cnt  = i2c3.errors->unexpected_event_cnt; \
    uint32_t i2c3_last_unexpected_event = i2c3.errors->last_unexpected_event; \
    const uint8_t _bus3 = 3;                                            \
    DOWNLINK_SEND_I2C_ERRORS(_trans, _dev,                              \
                             &i2c3_queue_full_cnt,                      \
                             &i2c3_ack_fail_cnt,                        \
                             &i2c3_miss_start_stop_cnt,                 \
                             &i2c3_arb_lost_cnt,                        \
                             &i2c3_over_under_cnt,                      \
                             &i2c3_pec_recep_cnt,                       \
                             &i2c3_timeout_tlow_cnt,                    \
                             &i2c3_smbus_alert_cnt,                     \
                             &i2c3_unexpected_event_cnt,                \
                             &i2c3_last_unexpected_event,               \
                             &_bus3);                                   \
  }
#else
#define PERIODIC_SEND_I2C3_ERRORS(_trans, _dev) {}
#endif

#ifndef SITL
#define PERIODIC_SEND_I2C_ERRORS(_trans, _dev) {        \
    static uint8_t _i2c_nb_cnt = 0;                     \
    switch (_i2c_nb_cnt) {                              \
      case 0:                                           \
        PERIODIC_SEND_I2C0_ERRORS(_trans, _dev); break; \
      case 1:                                           \
        PERIODIC_SEND_I2C1_ERRORS(_trans, _dev); break; \
      case 2:                                           \
        PERIODIC_SEND_I2C2_ERRORS(_trans, _dev); break; \
      case 3:                                           \
        PERIODIC_SEND_I2C3_ERRORS(_trans, _dev); break; \
      default:                                          \
        break;                                          \
    }                                                   \
    _i2c_nb_cnt++;                                      \
    if (_i2c_nb_cnt == 3)                               \
      _i2c_nb_cnt = 0;                                  \
  }
#else
#define PERIODIC_SEND_I2C_ERRORS(_trans, _dev) {}
#endif

#ifdef BOOZ2_TRACK_CAM
#include "cam_track.h"
#define PERIODIC_SEND_CAM_TRACK(_trans, _dev) DOWNLINK_SEND_NPS_SPEED_POS(_trans, _dev, \
    &target_accel_ned.x, \
    &target_accel_ned.y, \
    &target_accel_ned.z, \
    &target_speed_ned.x, \
    &target_speed_ned.y, \
    &target_speed_ned.z, \
    &target_pos_ned.x, \
    &target_pos_ned.y, \
    &target_pos_ned.z)
#else
#define PERIODIC_SEND_CAM_TRACK(_trans, _dev) {}
#endif

#ifdef ARDRONE2_RAW
#include "navdata.h"
#define PERIODIC_SEND_ARDRONE_NAVDATA(_trans, _dev) DOWNLINK_SEND_ARDRONE_NAVDATA(_trans, _dev, \
	&navdata.taille, \
	&navdata.nu_trame, \
	&navdata.ax, \
	&navdata.ay, \
	&navdata.az, \
	&navdata.vx, \
	&navdata.vy, \
	&navdata.vz, \
	&navdata.temperature_acc, \
	&navdata.temperature_gyro, \
	&navdata.ultrasound, \
	&navdata.us_debut_echo, \
	&navdata.us_fin_echo, \
	&navdata.us_association_echo, \
	&navdata.us_distance_echo, \
	&navdata.us_curve_time, \
	&navdata.us_curve_value, \
	&navdata.us_curve_ref, \
	&navdata.nb_echo, \
	&navdata.sum_echo, \
	&navdata.gradient, \
	&navdata.flag_echo_ini, \
	&navdata.pressure, \
	&navdata.temperature_pressure, \
	&navdata.mx, \
	&navdata.my, \
	&navdata.mz, \
	&navdata.chksum, \
    &nav_port.checksum_errors \
	)
#else
#define PERIODIC_SEND_ARDRONE_NAVDATA(_trans, _dev) {}
#endif

#include "generated/settings.h"
#define PERIODIC_SEND_DL_VALUE(_trans, _dev) PeriodicSendDlValue(_trans, _dev)

/*
 * Sending of UART errors.
 */
#ifdef USE_UART1
#define PERIODIC_SEND_UART1_ERRORS(_trans, _dev) {   \
    const uint8_t _bus1 = 1;                         \
    uint16_t ore = uart1.ore;                        \
    uint16_t ne_err = uart1.ne_err;                  \
    uint16_t fe_err = uart1.fe_err;                  \
    DOWNLINK_SEND_UART_ERRORS(_trans, _dev,          \
                             &ore,                   \
                             &ne_err,                \
                             &fe_err,                \
                             &_bus1);                \
  }
#else
#define PERIODIC_SEND_UART1_ERRORS(_trans, _dev) {}
#endif

#ifdef USE_UART2
#define PERIODIC_SEND_UART2_ERRORS(_trans, _dev) {   \
    const uint8_t _bus2 = 2;                         \
    uint16_t ore = uart2.ore;                        \
    uint16_t ne_err = uart2.ne_err;                  \
    uint16_t fe_err = uart2.fe_err;                  \
    DOWNLINK_SEND_UART_ERRORS(_trans, _dev,          \
                             &ore,                   \
                             &ne_err,                \
                             &fe_err,                \
                             &_bus2);                \
  }
#else
#define PERIODIC_SEND_UART2_ERRORS(_trans, _dev) {}
#endif

#ifdef USE_UART3
#define PERIODIC_SEND_UART3_ERRORS(_trans, _dev) {   \
    const uint8_t _bus3 = 3;                         \
    uint16_t ore = uart3.ore;                        \
    uint16_t ne_err = uart3.ne_err;                  \
    uint16_t fe_err = uart3.fe_err;                  \
    DOWNLINK_SEND_UART_ERRORS(_trans, _dev,          \
                             &ore,                   \
                             &ne_err,                \
                             &fe_err,                \
                             &_bus3);                \
  }
#else
#define PERIODIC_SEND_UART3_ERRORS(_trans, _dev) {}
#endif

#ifdef USE_UART5
#define PERIODIC_SEND_UART5_ERRORS(_trans, _dev) {   \
    const uint8_t _bus5 = 5;                         \
    uint16_t ore = uart5.ore;                        \
    uint16_t ne_err = uart5.ne_err;                  \
    uint16_t fe_err = uart5.fe_err;                  \
    DOWNLINK_SEND_UART_ERRORS(_trans, _dev,          \
                             &ore,                   \
                             &ne_err,                \
                             &fe_err,                \
                             &_bus5);                \
  }
#else
#define PERIODIC_SEND_UART5_ERRORS(_trans, _dev) {}
#endif


#ifndef SITL
#define PERIODIC_SEND_UART_ERRORS(_trans, _dev) {           \
    static uint8_t uart_nb_cnt = 0;                         \
    switch (uart_nb_cnt) {                                  \
      case 0:                                               \
        PERIODIC_SEND_UART1_ERRORS(_trans, _dev); break;    \
      case 1:                                               \
        PERIODIC_SEND_UART2_ERRORS(_trans, _dev); break;    \
      case 2:                                               \
        PERIODIC_SEND_UART3_ERRORS(_trans, _dev); break;    \
      case 3:                                               \
        PERIODIC_SEND_UART5_ERRORS(_trans, _dev); break;    \
      default: break;                                       \
    }                                                       \
    uart_nb_cnt++;                                          \
    if (uart_nb_cnt == 4)                                   \
      uart_nb_cnt = 0;                                      \
  }
#else
#define PERIODIC_SEND_UART_ERRORS(_trans, _dev) {}
#endif

#ifdef USE_GX3
#define PERIODIC_SEND_GX3_INFO(_trans, _dev) DOWNLINK_SEND_GX3_INFO(_trans, _dev,\
    &ahrs_impl.GX3_freq,			\
    &ahrs_impl.GX3_packet.chksm_error,	\
    &ahrs_impl.GX3_packet.hdr_error,	\
    &ahrs_impl.GX3_chksm)
#else
#define PERIODIC_SEND_GX3_INFO(_trans, _dev) {}
#endif

#endif /* TELEMETRY_H */<|MERGE_RESOLUTION|>--- conflicted
+++ resolved
@@ -660,7 +660,6 @@
   }
 
 #define PERIODIC_SEND_HOVER_LOOP(_trans, _dev) {				\
-<<<<<<< HEAD
     DOWNLINK_SEND_HOVER_LOOP(_trans, _dev,                      \
                              &guidance_h_pos_sp.x,              \
                              &guidance_h_pos_sp.y,              \
@@ -674,39 +673,15 @@
                              &guidance_h_pos_err.y,             \
                              &guidance_h_speed_err.x,           \
                              &guidance_h_speed_err.y,           \
-                             &guidance_h_pos_err_sum.x,         \
-                             &guidance_h_pos_err_sum.y,         \
+                             &guidance_h_trim_att_integrator.x, \
+                             &guidance_h_trim_att_integrator.y, \
                              &guidance_h_nav_err.x,             \
                              &guidance_h_nav_err.y,             \
-                             &guidance_h_command_earth.x,       \
-                             &guidance_h_command_earth.y,       \
-                             &guidance_h_command_body.phi,      \
-                             &guidance_h_command_body.theta,    \
-                             &guidance_h_command_body.psi);     \
-=======
-    DOWNLINK_SEND_HOVER_LOOP(_trans, _dev,				\
-                   &guidance_h_pos_sp.x,		\
-                   &guidance_h_pos_sp.y,		\
-                   &ins_ltp_pos.x,			\
-                   &ins_ltp_pos.y,			\
-                   &ins_ltp_speed.x,		\
-                   &ins_ltp_speed.y,		\
-                   &ins_ltp_accel.x,		\
-                   &ins_ltp_accel.y,		\
-                   &guidance_h_pos_err.x,		\
-                   &guidance_h_pos_err.y,		\
-                   &guidance_h_speed_err.x,	\
-                   &guidance_h_speed_err.y,	\
-                   &guidance_h_trim_att_integrator.x,	\
-                   &guidance_h_trim_att_integrator.y,	\
-                   &guidance_h_nav_err.x,	\
-                   &guidance_h_nav_err.y,	\
-                   &guidance_h_cmd_earth.x,	\
-                   &guidance_h_cmd_earth.y,	\
-                   &guidance_h_cmd_earth.x,	\
-                   &guidance_h_cmd_earth.y, \
-                   &guidance_h_heading_sp);	\
->>>>>>> df7e47e9
+                             &guidance_h_cmd_earth.x,           \
+                             &guidance_h_cmd_earth.y,           \
+                             &guidance_h_cmd_earth.x,           \
+                             &guidance_h_cmd_earth.y,           \
+                             &guidance_h_heading_sp);           \
   }
 
 #define PERIODIC_SEND_GUIDANCE_H_REF(_trans, _dev) { \
