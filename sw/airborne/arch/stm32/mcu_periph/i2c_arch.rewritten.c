--- conflicted
+++ resolved
@@ -1203,33 +1203,18 @@
 }
 
 
-<<<<<<< HEAD
-
-void i2c2_ev_irq_handler(void) {
         __disable_irq();
 #ifdef I2C_DEBUG_LED
   LED1_ON();
   LED1_OFF();
 #endif
-  i2c_irq(&i2c2);
         __enable_irq();
-}
-
-void i2c2_er_irq_handler(void) {
         __disable_irq();
 #ifdef I2C_DEBUG_LED
   LED2_ON();
   LED2_OFF();
 #endif
-  i2c_irq(&i2c2);
         __enable_irq();
-}
-
-#endif /* USE_I2C2 */
-
-
-=======
->>>>>>> 7845ee1d
 void i2c_event(void) 
 {
   static uint32_t cnt = 0;
