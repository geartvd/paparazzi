--- conflicted
+++ resolved
@@ -121,27 +121,6 @@
       <program name="Server"/>
     </session>
 
-<<<<<<< HEAD
-    <session name="Booz simulation : AHRS">
-
-     <program name="Messages">
-        <arg flag="-c" constant="common_telemetry"/>
-     </program>
-
-    <program name="Real-time Plotter">
-        <arg flag="-t" constant="ahrs : covariances"/>
-        <arg flag="-u" constant="0.1"/>
-        <arg flag="-c" constant="'*:common_telemetry:ATTITUDE_EULER:phi'"/>
-        <arg flag="-c" constant="'*:common_telemetry:ATTITUDE_EULER:theta'"/>
-        <arg flag="-c" constant="'*:common_telemetry:ATTITUDE_EULER:psi'"/>
-    </program>
-
-    </session>
-
-
-
-=======
->>>>>>> 8e1f66d7
   </section>
 
 </control_panel>