--- conflicted
+++ resolved
@@ -55,8 +55,4 @@
   <channel ctl="F" function="GAIN2"    min="1000" neutral="1600" max="2200" average="1"/>
   <channel ctl="H" function="SWITCH1"  min="1000" neutral="1600" max="2200" average="1"/>
   <channel ctl="I" function="CALIB"    min="1000" neutral="1600" max="2200" average="1"/>
-<<<<<<< HEAD
-</radio>
-=======
-</radio>
->>>>>>> 932965be
+</radio>