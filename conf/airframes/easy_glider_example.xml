<!DOCTYPE airframe SYSTEM "./airframe.dtd">

<airframe name="Easy Glider Tiny 0.99">

<!-- commands section -->
  <servos>
    <servo name="THROTTLE" no="0" min="1290" neutral="1290" max="1810"/>
    <servo name="ELEVATOR" no="1" min="1770" neutral="1457" max="970"/>
    <servo name="RUDDER" no="3" min="1040" neutral="1595" max="2040"/>
    <servo name="AILERON_LEFT" no="4" min="1000" neutral="1508" max="2000"/>
    <servo name="AILERON_RIGHT" no="5" min="1000" neutral="1527" max="2000"/>
  </servos>

  <commands>
    <axis name="THROTTLE" failsafe_value="0"/>
    <axis name="ROLL" failsafe_value="0"/>
    <axis name="PITCH" failsafe_value="0"/>
    <axis name="YAW" failsafe_value="0"/>
  </commands>

  <rc_commands>
    <set command="THROTTLE" value="@THROTTLE"/>
    <set command="ROLL" value="@ROLL"/>
    <set command="PITCH" value="@PITCH"/>
    <set command="YAW" value="@YAW"/>
  </rc_commands>

  <section name="MIXER">
     <define name="AILERON_DIFF" value="0.66"/>
     <define name="COMBI_SWITCH" value="1.0"/>
  </section>

  <command_laws>
    <set servo="THROTTLE" value="@THROTTLE"/>
    <set servo="ELEVATOR" value="@PITCH"/>
    <set servo="RUDDER" value="@YAW + @ROLL*COMBI_SWITCH"/>

    <let var="roll" value="@ROLL"/>
    <set servo="AILERON_LEFT" value="($roll > 0 ? 1 : AILERON_DIFF) * $roll"/>
    <set servo="AILERON_RIGHT" value="($roll > 0 ? AILERON_DIFF : 1) * $roll"/>
  </command_laws>

  <section name="AUTO1" prefix="AUTO1_">
    <define name="MAX_ROLL" value="0.7"/>
    <define name="MAX_PITCH" value="0.6"/>
  </section>

  <section name="INFRARED" prefix="IR_">
    <define name="ADC_IR1_NEUTRAL" value="512"/>
    <define name="ADC_IR2_NEUTRAL" value="512"/>
    <define name="ADC_TOP_NEUTRAL" value="512"/>

    <define name="HORIZ_SENSOR_TILTED" value="1"/>
    <define name="IR2_SIGN" value="-1"/>
    <define name="TOP_SIGN" value="1"/>

    <define name="LATERAL_CORRECTION" value="0.75"/>
    <define name="LONGITUDINAL_CORRECTION" value="0.75"/>
    <define name="VERTICAL_CORRECTION" value="1.5"/>

    <define name="ROLL_NEUTRAL_DEFAULT" value="0." unit="deg"/>
    <define name="PITCH_NEUTRAL_DEFAULT" value="18" unit="deg"/>

    <define name="CORRECTION_UP" value="1.0"/>
    <define name="CORRECTION_DOWN" value="1.0"/>
    <define name="CORRECTION_LEFT" value="1.0"/>
    <define name="CORRECTION_RIGHT" value="1.0"/>
  </section>

  <section name="BAT">
    <define name="MILLIAMP_AT_FULL_THROTTLE" value="10000."/>
   <!--define name="MILLIAMP_PER_PERCENT" value="0.86"/-->
    <define name="CATASTROPHIC_BAT_LEVEL" value="9.3" unit="V"/>
  </section>

  <section name="MISC">
    <define name="NOMINAL_AIRSPEED" value="13." unit="m/s"/>
    <define name="CARROT" value="5." unit="s"/>
    <define name="KILL_MODE_DISTANCE" value="(1.5*MAX_DIST_FROM_HOME)"/>
    <define name="CONTROL_RATE" value="60" unit="Hz"/>
    <define name="ALT_KALMAN_ENABLED" value="TRUE"/>

    <define name="DEFAULT_CIRCLE_RADIUS" value="80."/>

    <define name="GLIDE_AIRSPEED" value="10"/>
    <define name="GLIDE_VSPEED" value="3."/>
    <define name="GLIDE_PITCH" value="45" unit="deg"/>
  </section>

  <section name="VERTICAL CONTROL" prefix="V_CTL_">

    <define name="POWER_CTL_BAT_NOMINAL" value="11.1" unit="volt"/>
    <!-- outer loop proportional gain -->
    <define name="ALTITUDE_PGAIN" value="-0.03"/>
    <!-- outer loop saturation -->
    <define name="ALTITUDE_MAX_CLIMB" value="2."/>

    <!-- auto throttle inner loop -->
    <define name="AUTO_THROTTLE_NOMINAL_CRUISE_THROTTLE" value="0.55"/>
    <define name="AUTO_THROTTLE_MIN_CRUISE_THROTTLE" value="0.25"/>
    <define name="AUTO_THROTTLE_MAX_CRUISE_THROTTLE" value="0.85"/>
    <define name="AUTO_THROTTLE_LOITER_TRIM" value="1500"/>
    <define name="AUTO_THROTTLE_DASH_TRIM" value="-4000"/>
    <define name="AUTO_THROTTLE_CLIMB_THROTTLE_INCREMENT" value="0.15" unit="%/(m/s)"/>
    <define name="AUTO_THROTTLE_PGAIN" value="-0.01"/>
    <define name="AUTO_THROTTLE_IGAIN" value="0.1"/>
    <define name="AUTO_THROTTLE_PITCH_OF_VZ_PGAIN" value="0.05"/>

    <define name="THROTTLE_SLEW_LIMITER" value="2" unit="s"/>
  </section>

  <section name="HORIZONTAL CONTROL" prefix="H_CTL_">
    <define name="COURSE_PGAIN" value="-1.10800004005"/>

    <define name="ROLL_MAX_SETPOINT" value="0.6" unit="radians"/>
    <define name="PITCH_MAX_SETPOINT" value="0.5" unit="radians"/>
    <define name="PITCH_MIN_SETPOINT" value="-0.5" unit="radians"/>

    <define name="PITCH_PGAIN" value="-15184.5644531"/>
    <define name="PITCH_DGAIN" value="1.5"/>

    <define name="ELEVATOR_OF_ROLL" value="1250"/>

    <define name="ROLL_SLEW" value="0.1"/>

    <define name="ROLL_ATTITUDE_GAIN" value="-7500"/>
    <define name="ROLL_RATE_GAIN" value="-1500"/>
   </section>

  <section name="NAV">
    <define name="NAV_PITCH" value="0."/>
    <define name="NAV_GLIDE_PITCH_TRIM" value="0"/>
  </section>

  <section name="AGGRESSIVE" prefix="AGR_">
    <define name="BLEND_START" value="20"/><!-- Altitude Error to Initiate Aggressive Climb CANNOT BE ZERO!!-->
    <define name="BLEND_END" value="10"/><!-- Altitude Error to Blend Aggressive to Regular Climb Modes  CANNOT BE ZERO!!-->
    <define name="CLIMB_THROTTLE" value="1.00"/><!-- Gaz for Aggressive Climb -->
    <define name="CLIMB_PITCH" value="0.3"/><!-- Pitch for Aggressive Climb -->
    <define name="DESCENT_THROTTLE" value="0.1"/><!-- Gaz for Aggressive Decent -->
    <define name="DESCENT_PITCH" value="-0.25"/><!-- Pitch for Aggressive Decent -->
    <define name="CLIMB_NAV_RATIO" value="0.8"/><!-- Percent Navigation for Altitude Error Equal to Start Altitude -->
    <define name="DESCENT_NAV_RATIO" value="1.0"/>
    </section>

  <section name="FAILSAFE" prefix="FAILSAFE_">
    <define name="DELAY_WITHOUT_GPS" value="2" unit="s"/>
    <define name="DEFAULT_THROTTLE" value="0.3" unit="%"/>
    <define name="DEFAULT_ROLL" value="0.3" unit="rad"/>
    <define name="DEFAULT_PITCH" value="0.5" unit="rad"/>
  </section>

  <firmware name="fixedwing">
    <target name="sim" 			board="pc"/>
    <target name="ap" 			board="tiny_0.99"/>

    <define name="AGR_CLIMB" />
    <define name="LOITER_TRIM" />
    <define name="ALT_KALMAN" />

    <subsystem name="radio_control" type="ppm"/>

    <!-- Communication -->
    <subsystem name="telemetry" 	type="transparent">
      <configure name="MODEM_BAUD" 		value="B9600"/>
    </subsystem>

    <!-- Actuators are automatically chosen according to board -->
    <subsystem name="control"/>
    <!-- Sensors -->
<<<<<<< HEAD
    <subsystem name="adc"           type="generic">
      <configure name="ADC_GENERIC1" value="ADC_7"/> <!-- current sensor -->
    </subsystem>
=======
>>>>>>> 6021335e
    <subsystem name="attitude" 		type="infrared"/>
    <subsystem name="gps" 		    type="ublox_lea4p"/>
    <subsystem name="navigation"/>
  </firmware>

  <firmware name="setup">
    <target name="tunnel" 		    board="tiny_0.99" />
    <target name="setup_actuators" 	board="tiny_0.99" />
  </firmware>

  <modules>
    <load name="adc_generic.xml">
      <define name="ADC_CHANNEL_GENERIC1" value="ADC_7"/> <!-- current sensor -->
      <define name="USE_ADC_7"/>
    </load>
  </modules>

</airframe><|MERGE_RESOLUTION|>--- conflicted
+++ resolved
@@ -168,12 +168,6 @@
     <!-- Actuators are automatically chosen according to board -->
     <subsystem name="control"/>
     <!-- Sensors -->
-<<<<<<< HEAD
-    <subsystem name="adc"           type="generic">
-      <configure name="ADC_GENERIC1" value="ADC_7"/> <!-- current sensor -->
-    </subsystem>
-=======
->>>>>>> 6021335e
     <subsystem name="attitude" 		type="infrared"/>
     <subsystem name="gps" 		    type="ublox_lea4p"/>
     <subsystem name="navigation"/>
